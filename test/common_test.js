require('./spec_helper').init(exports);

var Schema = require('../index').Schema;
var Text = Schema.Text;

var schemas = {
    // riak: {},
    mysql: {
        database: 'myapp_test',
        username: 'root'
    },
    postgres:  {
        database: 'myapp_test',
        username: 'postgres'
    },
    sqlite3:   {
        database: ':memory:'
    },
    neo4j:     { url: 'http://localhost:7474/' },
    // mongoose:  { url: 'mongodb://travis:test@localhost:27017/myapp' },
    mongodb:   { url: 'mongodb://travis:test@localhost:27017/myapp' },
<<<<<<< HEAD
    redis2:     {},
    memory:    {}
=======
    redis:     {},
    memory:    {},
    cradle:    {}
>>>>>>> d333fe1d
};

var specificTest = getSpecificTests();
var testPerformed = false;

Object.keys(schemas).forEach(function (schemaName) {
    if (process.env.ONLY && process.env.ONLY !== schemaName) return;
    if (process.env.EXCEPT && ~process.env.EXCEPT.indexOf(schemaName)) return;
    performTestFor(schemaName);
});

if (process.env.ONLY && !testPerformed) {
    performTestFor(process.env.ONLY);
}

function performTestFor(schemaName) {
    testPerformed = true;
    context(schemaName, function () {
        var schema = new Schema(schemaName, schemas[schemaName] || {});

        it('should connect to database', function (test) {
            if (schema.connected) return test.done();
            schema.on('connected', test.done);
        });

        schema.log = function (a) {
             console.log(a);
        };

        testOrm(schema);
        if (specificTest[schemaName]) specificTest[schemaName](schema);
    });
}

function testOrm(schema) {

    var Post, User, Passport;
    var start = Date.now();

    it('should define class', function (test) {

        User = schema.define('User', {
            name:      { type: String, index: true },
            email:     { type: String, index: true },
            bio:          Text,
            approved:     Boolean,
            joinedAt:     Date,
            age:          Number,
            passwd:    { type: String, index: true },
            settings:  { type: Schema.JSON }
        });

        Post = schema.define('Post', {
            title:     { type: String, length: 255, index: true },
            content:   { type: Text },
            date:      { type: Date,    default: function () { return new Date }, index: true },
            published: { type: Boolean, default: false },
            likes:     [],
            related:   [RelatedPost]
        }, {table: 'posts'});

        function RelatedPost() { }
        RelatedPost.prototype.someMethod = function () {
            return this.parent;
        };

        Post.validateAsync('title', function (err, done) {
            process.nextTick(done);
        });

        User.hasMany(Post,   {as: 'posts',  foreignKey: 'userId'});
        // creates instance methods:
        // user.posts(conds)
        // user.posts.build(data) // like new Post({userId: user.id});
        // user.posts.create(data) // build and save
        // user.posts.find

        // User.hasOne('latestPost', {model: Post, foreignKey: 'postId'});

        // User.hasOne(Post,    {as: 'latestPost', foreignKey: 'latestPostId'});
        // creates instance methods:
        // user.latestPost()
        // user.latestPost.build(data)
        // user.latestPost.create(data)

        Post.belongsTo(User, {as: 'author', foreignKey: 'userId'});
        // creates instance methods:
        // post.author(callback) -- getter when called with function
        // post.author() -- sync getter when called without params
        // post.author(user) -- setter when called with object

        Passport = schema.define('Passport', {
            number: String
        });

        Passport.belongsTo(User, {as: 'owner', foreignKey: 'ownerId'});

        var user = new User;

        test.ok(User instanceof Function);

        // class methods
        test.ok(User.find instanceof Function);
        test.ok(User.create instanceof Function);

        // instance methods
        test.ok(user.save instanceof Function);

        schema.automigrate(function (err) {
            if (err) {
                console.log('Error while migrating');
                console.log(err);
            } else {
                test.done();
            }
        });

    });

    it('should initialize object properly', function (test) {
        var hw = 'Hello word',
            now = Date.now(),
            post = new Post({title: hw}),
            anotherPost = Post({title: 'Resig style constructor'});

        test.equal(post.title, hw);
        test.ok(!post.propertyChanged('title'));
        post.title = 'Goodbye, Lenin';
        test.equal(post.title_was, hw);
        test.ok(post.propertyChanged('title'));
        test.strictEqual(post.published, false);
        test.ok(post.date >= now);
        test.ok(post.isNewRecord());
        test.ok(anotherPost instanceof Post);
        test.ok(anotherPost.title, 'Resig style constructor');
        test.done();
    });

    it('should be expoted to JSON', function (test) {
        test.equal(JSON.stringify(new Post({id: 1, title: 'hello, json', date: 1})),
        '{"id":1,"title":"hello, json","content":null,"date":1,"published":false,"likes":[],"related":[],"userId":null}');
        test.done();
    });

    it('should create object', function (test) {
        Post.create(function (err, post) {
            if (err) throw err;
            test.ok(post.id, 'Id present');
            test.ok(!post.title, 'Title is blank');
            Post.exists(post.id, function (err, exists) {
                if (err) throw err;
                test.ok(exists);
                test.done();
            });
        });
    });

    it('should create object without callback', function (test) {
        var uniqueTitle = 'Unique title ' + Date.now();
        Post.create({title: uniqueTitle});

        setTimeout(delayedCallback, 100);

        function delayedCallback() {
            Post.all({where: {title: uniqueTitle}}, function (err, posts) {
                test.equal(posts.length, 1);
                test.done();
            });
        }
    });

    it('should save object', function (test) {
        var title = 'Initial title', title2 = 'Hello world',
            date = new Date;

        Post.create({
            title: title,
            date: date
        }, function (err, obj) {
            test.ok(obj.id, 'Object id should present');
            test.equals(obj.title, title);
            // test.equals(obj.date, date);
            obj.title = title2;
            test.ok(obj.propertyChanged('title'), 'Title changed');
            obj.save(function (err, obj) {
                test.equal(obj.title, title2);
                test.ok(!obj.propertyChanged('title'));

                var p = new Post({title: 1});
                p.title = 2;
                p.save(function (err, obj) {
                    test.ok(!p.propertyChanged('title'));
                    p.title = 3;
                    test.ok(p.propertyChanged('title'));
                    test.equal(p.title_was, 2);
                    p.save(function () {
                        test.equal(p.title_was, 3);
                        test.ok(!p.propertyChanged('title'));
                        test.done();
                    });
                });
            });
        });
    });

    it('should create object with initial data', function (test) {
        var title = 'Initial title',
            date = new Date;

        Post.create({
            title: title,
            date: date
        }, function (err, obj) {
            test.ok(obj.id);
            test.equals(obj.title, title);
            test.equals(obj.date, date);
            Post.find(obj.id, function () {
                test.equal(obj.title, title);
                test.equal(obj.date.toString(), date.toString());
                test.done();
            });
        });
    });

    it('should save only schema-defined field in database', function (test) {
        Post.create({title: '1602', nonSchemaField: 'some value'}, function (err, post) {
            test.ok(!post.nonSchemaField);
            post.a = 1;
            post.save(function () {
                test.ok(post.a);
                post.reload(function (err, psto) {
                    test.ok(!psto.a);
                    test.done();
                });
            });
        });
    });

    /*
    it('should not create new instances for the same object', function (test) {
        var title = 'Initial title';
        Post.create({ title: title }, function (err, post) {
            test.ok(post.id, 'Object should have id');
            test.equals(post.title, title);
            Post.find(post.id, function (err, foundPost) {
                if (err) throw err;
                test.equal(post.title, title);
                test.strictEqual(post, foundPost);
                test.done();
            });
        });
    });
    */

    it('should not re-instantiate object on saving', function (test) {
        var title = 'Initial title';
        var post = new Post({title: title});
        post.save(function (err, savedPost) {
            test.strictEqual(post, savedPost);
            test.done();
        });
    });

    it('should destroy object', function (test) {
        Post.create(function (err, post) {
            Post.exists(post.id, function (err, exists) {
                test.ok(exists, 'Object exists');
                post.destroy(function () {
                    Post.exists(post.id, function (err, exists) {
                        if (err) console.log(err);
                        test.ok(!exists, 'Hey! ORM told me that object exists, but it looks like it doesn\'t. Something went wrong...');
                        Post.find(post.id, function (err, obj) {
                            test.equal(obj, null, 'Param obj should be null');
                            test.done();
                        });
                    });
                });
            });
        });
    });

    it('should handle virtual attributes', function (test) {
        var salt = 's0m3s3cr3t5a1t';

        User.setter.passwd = function (password) {
            this._passwd = calcHash(password, salt);
        };

        function calcHash(pass, salt) {
            var crypto = require('crypto');
            var hash = crypto.createHash('sha256');
            hash.update(pass);
            hash.update(salt);
            return hash.digest('base64');
        }

        var u = new User;
        u.passwd = 's3cr3t';
        test.equal(u.passwd, calcHash('s3cr3t', salt));
        test.done();
    });

    // it('should serialize JSON type', function (test) {
    //     User.create({settings: {hello: 'world'}}, function (err, user) {
    //         test.ok(user.id);
    //         test.equal(user.settings.hello, 'world');
    //         User.find(user.id, function (err, u) {
    //             console.log(u.settings);
    //             test.equal(u.settings.hello, 'world');
    //             test.done();
    //         });
    //     });
    // });

    it('should update single attribute', function (test) {
        Post.create({title: 'title', content: 'content', published: true}, function (err, post) {
            post.content = 'New content';
            post.updateAttribute('title', 'New title', function () {
                test.equal(post.title, 'New title');
                test.ok(!post.propertyChanged('title'));
                test.equal(post.content, 'New content', 'dirty state saved');
                test.ok(post.propertyChanged('content'));
                post.reload(function (err, post) {
                    test.equal(post.title, 'New title');
                    test.ok(!post.propertyChanged('title'), 'title not changed');
                    console.log(post.content);
                    test.equal(post.content, 'content', 'real value turned back');
                    test.ok(!post.propertyChanged('content'), 'content unchanged');
                    test.done();
                });
            });
        });
    });

    var countOfposts, countOfpostsFiltered;
    it('should fetch collection', function (test) {
        Post.all(function (err, posts) {
            countOfposts = posts.length;
            test.ok(countOfposts > 0);
            test.ok(posts[0] instanceof Post);
            countOfpostsFiltered = posts.filter(function (p) {
                console.log(p.title);
                return p.title === 'title';
            }).length;
            test.done();
        });
    });

    it('should fetch count of records in collection', function (test) {
        Post.count(function (err, count) {
            console.log(countOfposts, count);
            test.equal(countOfposts, count, 'unfiltered count');
            Post.count({title: 'title'}, function (err, count) {
                console.log(countOfpostsFiltered, count, 'filtered count');
                test.equal(countOfpostsFiltered, count, 'filtered count');
                test.done();
            });
        });
    });

    it('should find filtered set of records', function (test) {
        var wait = 1;

        // exact match with string
        Post.all({where: {title: 'New title'}}, function (err, res) {
            var pass = true;
            res.forEach(function (r) {
                if (r.title != 'New title') pass = false;
            });
            test.ok(res.length > 0, 'Exact match with string returns dataset');
            test.ok(pass, 'Exact match with string');
            done();
        });

        // matching null
        // Post.all({where: {title: null}}, function (err, res) {

        //     var pass = true;
        //     res.forEach(function (r) {
        //         if (r.title != null) pass = false;
        //     });
        //     test.ok(res.length > 0, 'Matching null returns dataset');
        //     test.ok(pass, 'Matching null');
        //     done();
        // });

        function done() {
            if (--wait === 0) {
                test.done();
            }
        }

    });

    it('should handle hasMany relationship', function (test) {
        User.create(function (err, u) {
            if (err) return console.log(err);
            test.ok(u.posts, 'Method defined: posts');
            test.ok(u.posts.build, 'Method defined: posts.build');
            test.ok(u.posts.create, 'Method defined: posts.create');
            u.posts.create(function (err, post) {
                if (err) return console.log(err);
                // test.ok(post.author(), u.id);
                u.posts(function (err, posts) {
                    test.equal(posts.pop().id, post.id);
                    test.done();
                });
            });
        });
    });

    // it('should handle hasOne relationship', function (test) {
    //     User.create(function (err, u) {
    //         if (err) return console.log(err);
    //     });
    // });

    it('should support scopes', function (test) {
        var wait = 2;

        test.ok(Post.scope, 'Scope supported');
        Post.scope('published', {where: {published: true}});
        test.ok(typeof Post.published === 'function');
        test.ok(Post.published._scope.published = true);
        var post = Post.published.build();
        test.ok(post.published, 'Can build');
        test.ok(post.isNewRecord());
        Post.published.create(function (err, psto) {
            if (err) return console.log(err);
            test.ok(psto.published);
            test.ok(!psto.isNewRecord());
            done();
        });

        User.create(function (err, u) {
            if (err) return console.log(err);
            test.ok(typeof u.posts.published == 'function');
            test.ok(u.posts.published._scope.where.published);
            test.equal(u.posts.published._scope.where.userId, u.id);
            done();
        });

        function done() {
            if (--wait === 0) test.done();
        };
    });

    it('should destroy all records', function (test) {
        Post.destroyAll(function (err) {
            if (err) {
                console.log('Error in destroyAll');
                console.log(err);
                throw err;
            }
            Post.all(function (err, posts) {
                test.equal(posts.length, 0);
                Post.count(function (err, count) {
                    test.equal(count, 0);
                    test.done();
                });
            });
        });
    });

    it('should return type of property', function (test) {
        test.equal(Post.whatTypeName('title'), 'String');
        test.equal(Post.whatTypeName('content'), 'Text');
        var p = new Post;
        test.equal(p.whatTypeName('title'), 'String');
        test.equal(p.whatTypeName('content'), 'Text');
        test.done();
    });

    it('should handle ORDER clause', function (test) {
        var titles = [ 'Title A', 'Title Z', 'Title M', 'Title B', 'Title C' ];
        var dates = [
            new Date(1000 * 5 ),
            new Date(1000 * 9),
            new Date(1000 * 0),
            new Date(1000 * 17),
            new Date(1000 * 9)
        ];
        titles.forEach(function (t, i) {
            Post.create({title: t, date: dates[i]}, done);
        });

        var i = 0, tests = 0;
        function done(err, obj) {
            if (++i === titles.length) {
                doFilterAndSortTest();
                doFilterAndSortReverseTest();
                doStringTest();
                doNumberTest();
            }
        }

        // Post.schema.log = console.log;

        function doStringTest() {
            tests += 1;
            Post.all({order: 'title'}, function (err, posts) {
                if (err) console.log(err);
                test.equal(posts.length, 5);
                titles.sort().forEach(function (t, i) {
                    if (posts[i]) test.equal(posts[i].title, t, 'doStringTest');
                });
                finished();
            });
        }

        function doNumberTest() {
            tests += 1;
            Post.all({order: 'date'}, function (err, posts) {
                if (err) console.log(err);
                test.equal(posts.length, 5);
                dates.sort(numerically).forEach(function (d, i) {
                    if (posts[i])
                    test.equal(posts[i].date.toString(), d.toString(), 'doNumberTest');
                });
                finished();
            });
        }

        function doFilterAndSortTest() {
            tests += 1;
            Post.all({where: {date: new Date(1000 * 9)}, order: 'title', limit: 3}, function (err, posts) {
                if (err) console.log(err);
                test.equal(posts.length, 2, 'Exactly 2 posts returned by query');
                [ 'Title C', 'Title Z' ].forEach(function (t, i) {
                    if (posts[i]) {
                        test.equal(posts[i].title, t, 'doFilterAndSortTest');
                    }
                });
                finished();
            });
        }

        function doFilterAndSortReverseTest() {
            tests += 1;
            Post.all({where: {date: new Date(1000 * 9)}, order: 'title DESC', limit: 3}, function (err, posts) {
                if (err) console.log(err);
                test.equal(posts.length, 2, 'Exactly 2 posts returned by query');
                [ 'Title Z', 'Title C' ].forEach(function (t, i) {
                    if (posts[i]) {
                        test.equal(posts[i].title, t, 'doFilterAndSortReverseTest');
                    }
                });
                finished();
            });
        }

        var fin = 0;
        function finished() {
            if (++fin === tests) {
                test.done();
            }
        }

        // TODO: do mixed test, do real dates tests, ensure that dates stored in UNIX timestamp format

        function numerically(a, b) {
            return a - b;
        }

    });

<<<<<<< HEAD
    if (!schema.name.match(/redis/) && schema.name !== 'memory' && schema.name !== 'neo4j')
=======
    if (schema.name !== 'redis' && schema.name !== 'memory' && schema.name !== 'neo4j' && schema.name !== 'cradle')
>>>>>>> d333fe1d
    it('should allow advanced queying: lt, gt, lte, gte, between', function (test) {
        Post.destroyAll(function () {
            Post.create({date: new Date('Wed, 01 Feb 2012 13:56:12 GMT')}, done);
            Post.create({date: new Date('Thu, 02 Feb 2012 13:56:12 GMT')}, done);
            Post.create({date: new Date('Fri, 03 Feb 2012 13:56:12 GMT')}, done);
            Post.create({date: new Date('Sat, 04 Feb 2012 13:56:12 GMT')}, done);
            Post.create({date: new Date('Sun, 05 Feb 2012 13:56:12 GMT')}, done);
            Post.create({date: new Date('Mon, 06 Feb 2012 13:56:12 GMT')}, done);
            Post.create({date: new Date('Tue, 07 Feb 2012 13:56:12 GMT')}, done);
            Post.create({date: new Date('Wed, 08 Feb 2012 13:56:12 GMT')}, done);
            Post.create({date: new Date('Thu, 09 Feb 2012 13:56:12 GMT')}, done);
        });

        var posts = 9;
        function done() {
            if (--posts === 0) makeTest();
        }

        function makeTest() {
            // gt
            Post.all({where: {date: {gt: new Date('Tue, 07 Feb 2012 13:56:12 GMT')}}}, function (err, posts) {
                test.equal(posts.length, 2, 'gt');
                ok();
            });

            // gte
            Post.all({where: {date: {gte: new Date('Tue, 07 Feb 2012 13:56:12 GMT')}}}, function (err, posts) {
                test.equal(posts.length, 3, 'gte');
                ok();
            });

            // lte
            Post.all({where: {date: {lte: new Date('Tue, 07 Feb 2012 13:56:12 GMT')}}}, function (err, posts) {
                test.equal(posts.length, 7, 'lte');
                ok();
            });

            // lt
            Post.all({where: {date: {lt: new Date('Tue, 07 Feb 2012 13:56:12 GMT')}}}, function (err, posts) {
                test.equal(posts.length, 6, 'lt');
                ok();
            });

            // between
            Post.all({where: {date: {between: [new Date('Tue, 05 Feb 2012 13:56:12 GMT'), new Date('Tue, 09 Feb 2012 13:56:12 GMT')]}}}, function (err, posts) {
                test.equal(posts.length, 5, 'between');
                ok();
            });
        }

        var tests = 5;
        function ok() {
            if (--tests === 0) test.done();
        }
    });

    it('should handle order clause with direction', function (test) {
        var wait = 0;
        var emails = [
            'john@hcompany.com',
            'tom@hcompany.com',
            'admin@hcompany.com',
            'tin@hcompany.com',
            'mike@hcompany.com',
            'susan@hcompany.com',
            'test@hcompany.com'
        ];
        User.destroyAll(function () {
            emails.forEach(function (email) {
                wait += 1;
                User.create({email: email, name: 'Nick'}, done);
            });
        });
        var tests = 2;
        function done() {
            process.nextTick(function () {
                if (--wait === 0) {
                    doSortTest();
                    doReverseSortTest();
                }
            });
        }

        function doSortTest() {
            User.all({order: 'email ASC', where: {name: 'Nick'}}, function (err, users) {
                var _emails = emails.sort();
                users.forEach(function (user, i) {
                    test.equal(_emails[i], user.email, 'ASC sorting');
                });
                testDone();
            });
        }

        function doReverseSortTest() {
            User.all({order: 'email DESC', where: {name: 'Nick'}}, function (err, users) {
                var _emails = emails.sort().reverse();
                users.forEach(function (user, i) {
                    test.equal(_emails[i], user.email, 'DESC sorting');
                });
                testDone();
            });
        }

        function testDone() {
            if (--tests === 0) test.done();
        }
    });

    it('should return id in find result even after updateAttributes', function (test) {
        Post.create(function (err, post) {
            var id = post.id;
            test.ok(post.published === false);
            post.updateAttributes({title: 'hey', published: true}, function () {
                Post.find(id, function (err, post) {
                    test.ok(!!post.published, 'Update boolean field');
                    test.ok(post.id);
                    test.done();
                });
            });
        });
    });

    it('should handle belongsTo correctly', function (test) {
        var passport = new Passport({ownerId: 16});
        // sync getter
        test.equal(passport.owner(), 16);
        // sync setter
        passport.owner(18);
        test.equal(passport.owner(), 18);
        test.done();
    });

    it('should query one record', function (test) {
        test.expect(4);
        Post.findOne(function (err, post) {
            test.ok(post && post.id);
            Post.findOne({ where: { title: 'hey' } }, function (err, post) {
                if (err) {
                    console.log(err);
                    return test.done();
                }
                test.equal(post && post.constructor.modelName, 'Post');
                test.equal(post && post.title, 'hey');
                Post.findOne({ where: { title: 'not exists' } }, function (err, post) {
                    test.ok(typeof post === 'undefined');
                    test.done();
                });
            });
        });
    });

    if (schema.name !== 'mongoose' && schema.name !== 'neo4j')
    it('should update or create record', function (test) {
        var newData = {
            id: 1,
            title: 'New title (really new)',
            content: 'Some example content (updated)'
        };
        Post.updateOrCreate(newData, function (err, updatedPost) {
            if (err) throw err;
            test.ok(updatedPost);
            if (!updatedPost) throw Error('No post!');

            if (schema.name !== 'mongodb') {
                test.equal(newData.id, updatedPost.toObject().id);
            }
            test.equal(newData.title, updatedPost.toObject().title);
            test.equal(newData.content, updatedPost.toObject().content);

            Post.find(updatedPost.id, function (err, post) {
                if (err) throw err;
                if (!post) throw Error('No post!');
                if (schema.name !== 'mongodb') {
                    test.equal(newData.id, post.toObject().id);
                }
                test.equal(newData.title, post.toObject().title);
                test.equal(newData.content, post.toObject().content);
                Post.updateOrCreate({id: 100001, title: 'hey'}, function (err, post) {
                    if (schema.name !== 'mongodb') test.equal(post.id, 100001);
                    test.equal(post.title, 'hey');
                    Post.find(post.id, function (err, post) {
                        if (!post) throw Error('No post!');
                        test.done();
                    });
                });
            });
        });
    });

    it('should work with custom setters and getters', function (test) {
        User.schema.defineForeignKey('User', 'passwd');
        User.setter.passwd = function (pass) {
            this._passwd = pass + 'salt';
        };
        var u = new User({passwd: 'qwerty'});
        test.equal(u.passwd, 'qwertysalt');
        u.save(function (err, user) {
            User.find(user.id, function (err, user) {
                test.ok(user !== u);
                test.equal(user.passwd, 'qwertysalt');
                console.log(user.id);
                User.all({where: {passwd: 'qwertysalt'}}, function (err, users) {
                    test.ok(users[0] !== user);
                    test.equal(users[0].passwd, 'qwertysalt');
                    User.create({passwd: 'asalat'}, function (err, usr) {
                        test.equal(usr.passwd, 'asalatsalt');
                        User.upsert({passwd: 'heyman'}, function (err, us) {
                            test.equal(us.passwd, 'heymansalt');
                            User.find(us.id, function (err, user) {
                                test.equal(user.passwd, 'heymansalt');
                                test.done();
                            });
                        });
                    });
                });
            });
        });
    });

    it('should work with typed and untyped nested collections', function (test) {
        var post = new Post;
        var like = post.likes.push({foo: 'bar'});
        test.equal(like.constructor.name, 'ListItem');
        var related = post.related.push({hello: 'world'});
        test.ok(related.someMethod);
        post.save(function (err, p) {
            test.equal(p.likes.nextid, 2);
            p.likes.push({second: 2});
            p.likes.push({third: 3});
            p.save(function (err) {
                Post.find(p.id, function (err, pp) {
                    test.equal(pp.likes.length, 3);
                    test.ok(pp.likes[3].third);
                    test.ok(pp.likes[2].second);
                    test.ok(pp.likes[1].foo);
                    pp.likes.remove(2);
                    test.equal(pp.likes.length, 2);
                    test.ok(!pp.likes[2]);
                    pp.likes.remove(pp.likes[1]);
                    test.equal(pp.likes.length, 1);
                    test.ok(!pp.likes[1]);
                    test.ok(pp.likes[3]);
                    pp.save(function () {
                        Post.find(p.id, function (err, pp) {
                            test.equal(pp.likes.length, 1);
                            test.ok(!pp.likes[1]);
                            test.ok(pp.likes[3]);
                            test.done();
                        });
                    });
                });
            });
        });
    });

    it('all tests done', function (test) {
        test.done();
        process.nextTick(allTestsDone);
    });

    function allTestsDone() {
        schema.disconnect();
        console.log('Test done in %dms\n', Date.now() - start);
    }

}

function getSpecificTests() {
    var sp  = {};

    sp['neo4j'] = function (schema) {

        it('should create methods for searching by index', function (test) {
            var Post = schema.models['Post'];
            test.ok(typeof Post.findByTitle === 'function');
            Post.create({title: 'Catcher in the rye'}, function (err, post) {
                if (err) return console.log(err);
                test.ok(!post.isNewRecord());
                Post.findByTitle('Catcher in the rye', function (err, foundPost) {
                    if (err) return console.log(err);
                    if (foundPost) {
                        test.equal(post.id, foundPost.id);
                        test.done();
                    }
                });
            });
        });
    };

    return sp;
}<|MERGE_RESOLUTION|>--- conflicted
+++ resolved
@@ -19,14 +19,9 @@
     neo4j:     { url: 'http://localhost:7474/' },
     // mongoose:  { url: 'mongodb://travis:test@localhost:27017/myapp' },
     mongodb:   { url: 'mongodb://travis:test@localhost:27017/myapp' },
-<<<<<<< HEAD
     redis2:     {},
-    memory:    {}
-=======
-    redis:     {},
     memory:    {},
     cradle:    {}
->>>>>>> d333fe1d
 };
 
 var specificTest = getSpecificTests();
@@ -593,11 +588,12 @@
 
     });
 
-<<<<<<< HEAD
-    if (!schema.name.match(/redis/) && schema.name !== 'memory' && schema.name !== 'neo4j')
-=======
-    if (schema.name !== 'redis' && schema.name !== 'memory' && schema.name !== 'neo4j' && schema.name !== 'cradle')
->>>>>>> d333fe1d
+    if (
+        !schema.name.match(/redis/) &&
+        schema.name !== 'memory' &&
+        schema.name !== 'neo4j' &&
+        schema.name !== 'cradle'
+    )
     it('should allow advanced queying: lt, gt, lte, gte, between', function (test) {
         Post.destroyAll(function () {
             Post.create({date: new Date('Wed, 01 Feb 2012 13:56:12 GMT')}, done);
